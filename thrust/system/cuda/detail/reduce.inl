/*
 *  Copyright 2008-2012 NVIDIA Corporation
 *
 *  Licensed under the Apache License, Version 2.0 (the "License");
 *  you may not use this file except in compliance with the License.
 *  You may obtain a copy of the License at
 *
 *      http://www.apache.org/licenses/LICENSE-2.0
 *
 *  Unless required by applicable law or agreed to in writing, software
 *  distributed under the License is distributed on an "AS IS" BASIS,
 *  WITHOUT WARRANTIES OR CONDITIONS OF ANY KIND, either express or implied.
 *  See the License for the specific language governing permissions and
 *  limitations under the License.
 */


/*! \file reduce.inl
 *  \brief Inline file for reduce.h
 */

#include <thrust/detail/config.h>
#include <thrust/detail/temporary_array.h>
#include <thrust/system/cuda/detail/bulk.h>
#include <thrust/system/cuda/detail/decomposition.h>
#include <thrust/system/cuda/detail/execution_policy.h>

namespace thrust
{
namespace system
{
namespace cuda
{
namespace detail
{
namespace reduce_detail
{


struct reduce_partitions
{
  template<typename ConcurrentGroup, typename Iterator1, typename Iterator2, typename T, typename BinaryOperation>
  __device__
  void operator()(ConcurrentGroup &this_group, Iterator1 first, Iterator1 last, Iterator2 result, T init, BinaryOperation binary_op)
  {
    T sum = bulk::reduce(this_group, first, last, init, binary_op);

    if(this_group.this_exec.index() == 0)
    {
      *result = sum;
    }
  }

  template<typename ConcurrentGroup, typename Iterator1, typename Iterator2, typename BinaryOperation>
  __device__
  void operator()(ConcurrentGroup &this_group, Iterator1 first, Iterator1 last, Iterator2 result, BinaryOperation binary_op)
  {
    // noticeably faster to pass the last element as the init
    typename thrust::iterator_value<Iterator2>::type init = thrust::raw_reference_cast(last[-1]);
    (*this)(this_group, first, last - 1, result, init, binary_op);
  }


  template<typename ConcurrentGroup, typename Iterator1, typename Decomposition, typename Iterator2, typename T, typename BinaryFunction>
  __device__
  void operator()(ConcurrentGroup &this_group, Iterator1 first, Decomposition decomp, Iterator2 result, T init, BinaryFunction binary_op)
  {
    typename Decomposition::range range = decomp[this_group.index()];

    Iterator1 last = first + range.second;
    first += range.first;

    if(this_group.index() != 0)
    {
      // noticeably faster to pass the last element as the init 
      init = thrust::raw_reference_cast(last[-1]);
      --last;
    } // end if

    (*this)(this_group, first, last, result + this_group.index(), init, binary_op);
  }
};


} // end reduce_detail


template<typename DerivedPolicy,
         typename InputIterator,
         typename OutputType,
         typename BinaryFunction>
  OutputType reduce(execution_policy<DerivedPolicy> &exec,
                    InputIterator first,
                    InputIterator last,
                    OutputType init,
                    BinaryFunction binary_op)
{
  typedef typename thrust::iterator_difference<InputIterator>::type size_type;

  const size_type n = last - first;

  if(n <= 0) return init;

  const size_type groupsize = 128;
  const size_type grainsize = 9;
  const size_type tile_size = groupsize * grainsize;
  const size_type num_tiles = (n + tile_size - 1) / tile_size;
  const size_type subscription = 10;

  bulk::concurrent_group<
    bulk::agent<grainsize>,
    groupsize
  > g;

  const size_type num_groups = thrust::min<size_type>(subscription * g.hardware_concurrency(), num_tiles);

  aligned_decomposition<size_type> decomp(n, num_groups, tile_size);

  thrust::cuda::tag t;
  thrust::detail::temporary_array<OutputType,thrust::cuda::tag> partial_sums(t, decomp.size());

<<<<<<< HEAD
  detail::launch_closure(exec, closure, num_blocks, block_size, smem_bytes);
=======
  // reduce into partial sums
  bulk::async(bulk::par(g, decomp.size()), reduce_detail::reduce_partitions(), bulk::root.this_exec, first, decomp, partial_sums.begin(), init, binary_op).wait();
>>>>>>> 213aeb1c

  if(partial_sums.size() > 1)
  {
    // reduce the partial sums
    bulk::async(g, reduce_detail::reduce_partitions(), bulk::root, partial_sums.begin(), partial_sums.end(), partial_sums.begin(), binary_op);
  } // end while

<<<<<<< HEAD
    function_attributes_t attributes = detail::closure_attributes<Closure>();

    num_blocks = 1;
    block_size = thrust::min(output.size(), static_cast<size_t>(attributes.maxThreadsPerBlock));
    array_size = thrust::min(block_size, (properties.sharedMemPerBlock - attributes.sharedSizeBytes) / sizeof(OutputType));
    smem_bytes = sizeof(OutputType) * array_size;
  
    // TODO if (shared_array_size < 1) throw cuda exception "insufficient shared memory"

    Closure closure(output.begin(), output.size(), init, output.begin(), binary_op, array_size);

    //std::cout << "Launching " << num_blocks << " blocks of kernel with " << block_size << " threads and " << smem_bytes << " shared memory per block " << std::endl;

    detail::launch_closure(exec, closure, num_blocks, block_size, smem_bytes);
  }
  
  return output[0];
} // end reduce

} // end reduce_detail

__THRUST_DISABLE_MSVC_POSSIBLE_LOSS_OF_DATA_WARNING_END

template<typename DerivedPolicy,
         typename InputIterator,
         typename OutputType,
         typename BinaryFunction>
  OutputType reduce(execution_policy<DerivedPolicy> &exec,
                    InputIterator first,
                    InputIterator last,
                    OutputType init,
                    BinaryFunction binary_op)
{
  return reduce_detail::reduce(exec, first, last, init, binary_op);
=======
  return partial_sums[0];
>>>>>>> 213aeb1c
} // end reduce()


} // end namespace detail
} // end namespace cuda
} // end namespace system
} // end namespace thrust
<|MERGE_RESOLUTION|>--- conflicted
+++ resolved
@@ -24,6 +24,7 @@
 #include <thrust/system/cuda/detail/bulk.h>
 #include <thrust/system/cuda/detail/decomposition.h>
 #include <thrust/system/cuda/detail/execution_policy.h>
+#include <thrust/system/cuda/detail/execute_on_stream.h>
 
 namespace thrust
 {
@@ -116,15 +117,10 @@
 
   aligned_decomposition<size_type> decomp(n, num_groups, tile_size);
 
-  thrust::cuda::tag t;
-  thrust::detail::temporary_array<OutputType,thrust::cuda::tag> partial_sums(t, decomp.size());
+  thrust::detail::temporary_array<OutputType,DerivedPolicy> partial_sums(exec, decomp.size());
 
-<<<<<<< HEAD
-  detail::launch_closure(exec, closure, num_blocks, block_size, smem_bytes);
-=======
   // reduce into partial sums
   bulk::async(bulk::par(g, decomp.size()), reduce_detail::reduce_partitions(), bulk::root.this_exec, first, decomp, partial_sums.begin(), init, binary_op).wait();
->>>>>>> 213aeb1c
 
   if(partial_sums.size() > 1)
   {
@@ -132,44 +128,7 @@
     bulk::async(g, reduce_detail::reduce_partitions(), bulk::root, partial_sums.begin(), partial_sums.end(), partial_sums.begin(), binary_op);
   } // end while
 
-<<<<<<< HEAD
-    function_attributes_t attributes = detail::closure_attributes<Closure>();
-
-    num_blocks = 1;
-    block_size = thrust::min(output.size(), static_cast<size_t>(attributes.maxThreadsPerBlock));
-    array_size = thrust::min(block_size, (properties.sharedMemPerBlock - attributes.sharedSizeBytes) / sizeof(OutputType));
-    smem_bytes = sizeof(OutputType) * array_size;
-  
-    // TODO if (shared_array_size < 1) throw cuda exception "insufficient shared memory"
-
-    Closure closure(output.begin(), output.size(), init, output.begin(), binary_op, array_size);
-
-    //std::cout << "Launching " << num_blocks << " blocks of kernel with " << block_size << " threads and " << smem_bytes << " shared memory per block " << std::endl;
-
-    detail::launch_closure(exec, closure, num_blocks, block_size, smem_bytes);
-  }
-  
-  return output[0];
-} // end reduce
-
-} // end reduce_detail
-
-__THRUST_DISABLE_MSVC_POSSIBLE_LOSS_OF_DATA_WARNING_END
-
-template<typename DerivedPolicy,
-         typename InputIterator,
-         typename OutputType,
-         typename BinaryFunction>
-  OutputType reduce(execution_policy<DerivedPolicy> &exec,
-                    InputIterator first,
-                    InputIterator last,
-                    OutputType init,
-                    BinaryFunction binary_op)
-{
-  return reduce_detail::reduce(exec, first, last, init, binary_op);
-=======
   return partial_sums[0];
->>>>>>> 213aeb1c
 } // end reduce()
 
 
