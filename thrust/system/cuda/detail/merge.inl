/*
 *  Copyright 2008-2013 NVIDIA Corporation
 *
 *  Licensed under the Apache License, Version 2.0 (the "License");
 *  you may not use this file except in compliance with the License.
 *  You may obtain a copy of the License at
 *
 *      http://www.apache.org/licenses/LICENSE-2.0
 *
 *  Unless required by applicable law or agreed to in writing, software
 *  distributed under the License is distributed on an "AS IS" BASIS,
 *  WITHOUT WARRANTIES OR CONDITIONS OF ANY KIND, either express or implied.
 *  See the License for the specific language governing permissions and
 *  limitations under the License.
 */

#include <thrust/system/cuda/detail/merge.h>
#include <thrust/system/cuda/detail/bulk.h>
#include <thrust/detail/temporary_array.h>
#include <thrust/tabulate.h>
#include <thrust/iterator/detail/join_iterator.h>
#include <thrust/detail/minmax.h>
#include <thrust/system/cuda/detail/execute_on_stream.h>


namespace thrust
{
namespace system
{
namespace cuda
{
namespace detail
{
namespace merge_detail
{


template<std::size_t groupsize, std::size_t grainsize, typename RandomAccessIterator1, typename Size,typename RandomAccessIterator2, typename RandomAccessIterator3, typename RandomAccessIterator4, typename Compare>
__device__
RandomAccessIterator4
  staged_merge(bulk_::concurrent_group<bulk_::agent<grainsize>,groupsize> &exec,
               RandomAccessIterator1 first1, Size n1,
               RandomAccessIterator2 first2, Size n2,
               RandomAccessIterator3 stage,
               RandomAccessIterator4 result,
               Compare comp)
{
  // copy into the stage
  bulk_::copy_n(bulk_::bound<groupsize * grainsize>(exec),
                thrust::detail::make_join_iterator(first1, n1, first2),
                n1 + n2,
                stage);

  // inplace merge in the stage
  bulk_::inplace_merge(bulk_::bound<groupsize * grainsize>(exec),
                       stage, stage + n1, stage + n1 + n2,
                       comp);
  
  // copy to the result
  // XXX this might be slightly faster with a bounded copy_n
  return bulk_::copy_n(exec, stage, n1 + n2, result);
} // end staged_merge()


struct merge_kernel
{
  template<std::size_t groupsize, std::size_t grainsize, typename RandomAccessIterator1, typename Size, typename RandomAccessIterator2, typename RandomAccessIterator3, typename RandomAccessIterator4, typename Compare>
  __device__
  void operator()(bulk_::concurrent_group<bulk_::agent<grainsize>,groupsize> &g,
                  RandomAccessIterator1 first1, Size n1,
                  RandomAccessIterator2 first2, Size n2,
                  RandomAccessIterator3 merge_paths_first,
                  RandomAccessIterator4 result,
                  Compare comp)
  {
    typedef int size_type;

    size_type elements_per_group = g.size() * g.this_exec.grainsize();

    // determine the ranges to merge
    size_type mp0  = merge_paths_first[g.index()];
    size_type mp1  = merge_paths_first[g.index()+1];
    size_type diag = elements_per_group * g.index();

    size_type local_size1 = mp1 - mp0;
    size_type local_size2 = thrust::min<size_type>(n1 + n2, diag + elements_per_group) - mp1 - diag + mp0;

    first1 += mp0;
    first2 += diag - mp0;
    result += elements_per_group * g.index();

    // XXX this assumes that RandomAccessIterator2's value_type converts to RandomAccessIterator1's value_type
    typedef typename thrust::iterator_value<RandomAccessIterator1>::type value_type;

#if __CUDA_ARCH__ >= 200
    // merge through a stage
    value_type *stage = reinterpret_cast<value_type*>(bulk_::malloc(g, elements_per_group * sizeof(value_type)));

    if(bulk_::is_on_chip(stage))
    {
      staged_merge(g,
                   first1, local_size1,
                   first2, local_size2,
                   bulk_::on_chip_cast(stage),
                   result,
                   comp);
    } // end if
    else
    {
      staged_merge(g,
                   first1, local_size1,
                   first2, local_size2,
                   stage,
                   result,
                   comp);
    } // end else

    bulk_::free(g, stage);
#else
    __shared__ bulk_::uninitialized_array<value_type, groupsize * grainsize> stage;
    staged_merge(g, first1, local_size1, first2, local_size2, stage.data(), result, comp);
#endif
  } // end operator()
}; // end merge_kernel


template<typename Size, typename RandomAccessIterator1,typename RandomAccessIterator2, typename Compare>
struct locate_merge_path
{
  Size partition_size;
  RandomAccessIterator1 first1, last1;
  RandomAccessIterator2 first2, last2;
  Compare comp;

<<<<<<< HEAD
  __host__ __device__
  merge_n_closure(RandomAccessIterator1 first1, Size n1, RandomAccessIterator2 first2, Size n2, RandomAccessIterator3 result, Compare comp, Size work_per_thread)
    : first1(first1), n1(n1), first2(first2), n2(n2), result(result), comp(comp), work_per_thread(work_per_thread)
=======
  locate_merge_path(Size partition_size, RandomAccessIterator1 first1, RandomAccessIterator1 last1, RandomAccessIterator2 first2, RandomAccessIterator2 last2, Compare comp)
    : partition_size(partition_size),
      first1(first1), last1(last1),
      first2(first2), last2(last2),
      comp(comp)
>>>>>>> cf50faa1
  {}

  template<typename Index>
  __device__
  Size operator()(Index i)
  {
    Size n1 = last1 - first1;
    Size n2 = last2 - first2;
    Size diag = thrust::min<Size>(partition_size * i, n1 + n2);
    return bulk_::merge_path(first1, n1, first2, n2, diag, comp);
  }
};


<<<<<<< HEAD
// returns (work_per_thread, threads_per_block, oversubscription_factor)
template<typename RandomAccessIterator1, typename RandomAccessIterator2, typename RandomAccessIterator3, typename Compare>
__host__ __device__
  thrust::tuple<unsigned int,unsigned int,unsigned int>
    tunables(RandomAccessIterator1, RandomAccessIterator1, RandomAccessIterator2, RandomAccessIterator2, RandomAccessIterator3, Compare comp)
{
  // determined by empirical testing on GTX 480
  // ~4500 Mkeys/s on GTX 480
  const unsigned int work_per_thread         = 5;
  const unsigned int threads_per_block       = 128;
  const unsigned int oversubscription_factor = 30;

  return thrust::make_tuple(work_per_thread, threads_per_block, oversubscription_factor);
}


=======
>>>>>>> cf50faa1
} // end merge_detail


template<typename DerivedPolicy,
         typename RandomAccessIterator1,
         typename RandomAccessIterator2, 
	 typename RandomAccessIterator3,
         typename Compare>
__host__ __device__
RandomAccessIterator3 merge(execution_policy<DerivedPolicy> &exec,
                            RandomAccessIterator1 first1,
                            RandomAccessIterator1 last1,
                            RandomAccessIterator2 first2,
                            RandomAccessIterator2 last2,
                            RandomAccessIterator3 result,
                            Compare comp)
{
  typedef typename thrust::iterator_value<RandomAccessIterator1>::type value_type;
  typedef typename thrust::iterator_difference<RandomAccessIterator1>::type difference_type;
  typedef int size_type;

  // determined through empirical testing on K20c
  const size_type groupsize = (sizeof(value_type) == sizeof(int)) ? 256 : 256 + 32;
  const size_type grainsize = (sizeof(value_type) == sizeof(int)) ? 9   : 5;
  
  const size_type tile_size = groupsize * grainsize;

  difference_type n = (last1 - first1) + (last2 - first2);
  difference_type num_groups = (n + tile_size - 1) / tile_size;

  thrust::detail::temporary_array<size_type,DerivedPolicy> merge_paths(exec, num_groups + 1);

  thrust::tabulate(exec, merge_paths.begin(), merge_paths.end(), merge_detail::locate_merge_path<size_type,RandomAccessIterator1,RandomAccessIterator2,Compare>(tile_size,first1,last1,first2,last2,comp));

  // merge partitions
  size_type heap_size = tile_size * sizeof(value_type);
  bulk_::concurrent_group<bulk_::agent<grainsize>,groupsize> g(heap_size);
  bulk_::async(bulk_::par(stream(thrust::detail::derived_cast(exec)), g, num_groups), merge_detail::merge_kernel(), bulk_::root.this_exec, first1, last1 - first1, first2, last2 - first2, merge_paths.begin(), result, comp);

  return result + n;
} // end merge()


} // end namespace detail
} // end namespace cuda
} // end namespace system
} // end namespace thrust
<|MERGE_RESOLUTION|>--- conflicted
+++ resolved
@@ -14,6 +14,9 @@
  *  limitations under the License.
  */
 
+#include <thrust/detail/config.h>
+#include <thrust/merge.h>
+#include <thrust/detail/seq.h>
 #include <thrust/system/cuda/detail/merge.h>
 #include <thrust/system/cuda/detail/bulk.h>
 #include <thrust/detail/temporary_array.h>
@@ -21,7 +24,6 @@
 #include <thrust/iterator/detail/join_iterator.h>
 #include <thrust/detail/minmax.h>
 #include <thrust/system/cuda/detail/execute_on_stream.h>
-
 
 namespace thrust
 {
@@ -132,17 +134,12 @@
   RandomAccessIterator2 first2, last2;
   Compare comp;
 
-<<<<<<< HEAD
   __host__ __device__
-  merge_n_closure(RandomAccessIterator1 first1, Size n1, RandomAccessIterator2 first2, Size n2, RandomAccessIterator3 result, Compare comp, Size work_per_thread)
-    : first1(first1), n1(n1), first2(first2), n2(n2), result(result), comp(comp), work_per_thread(work_per_thread)
-=======
   locate_merge_path(Size partition_size, RandomAccessIterator1 first1, RandomAccessIterator1 last1, RandomAccessIterator2 first2, RandomAccessIterator2 last2, Compare comp)
     : partition_size(partition_size),
       first1(first1), last1(last1),
       first2(first2), last2(last2),
       comp(comp)
->>>>>>> cf50faa1
   {}
 
   template<typename Index>
@@ -155,28 +152,6 @@
     return bulk_::merge_path(first1, n1, first2, n2, diag, comp);
   }
 };
-
-
-<<<<<<< HEAD
-// returns (work_per_thread, threads_per_block, oversubscription_factor)
-template<typename RandomAccessIterator1, typename RandomAccessIterator2, typename RandomAccessIterator3, typename Compare>
-__host__ __device__
-  thrust::tuple<unsigned int,unsigned int,unsigned int>
-    tunables(RandomAccessIterator1, RandomAccessIterator1, RandomAccessIterator2, RandomAccessIterator2, RandomAccessIterator3, Compare comp)
-{
-  // determined by empirical testing on GTX 480
-  // ~4500 Mkeys/s on GTX 480
-  const unsigned int work_per_thread         = 5;
-  const unsigned int threads_per_block       = 128;
-  const unsigned int oversubscription_factor = 30;
-
-  return thrust::make_tuple(work_per_thread, threads_per_block, oversubscription_factor);
-}
-
-
-=======
->>>>>>> cf50faa1
-} // end merge_detail
 
 
 template<typename DerivedPolicy,
@@ -219,6 +194,58 @@
 } // end merge()
 
 
+} // end merge_detail
+
+
+template<typename DerivedPolicy,
+         typename RandomAccessIterator1,
+         typename RandomAccessIterator2, 
+	 typename RandomAccessIterator3,
+         typename Compare>
+__host__ __device__
+RandomAccessIterator3 merge(execution_policy<DerivedPolicy> &exec,
+                            RandomAccessIterator1 first1,
+                            RandomAccessIterator1 last1,
+                            RandomAccessIterator2 first2,
+                            RandomAccessIterator2 last2,
+                            RandomAccessIterator3 result,
+                            Compare comp)
+{
+  struct workaround
+  {
+    __host__ __device__
+    static RandomAccessIterator3 parallel_path(execution_policy<DerivedPolicy> &exec,
+                                               RandomAccessIterator1 first1,
+                                               RandomAccessIterator1 last1,
+                                               RandomAccessIterator2 first2,
+                                               RandomAccessIterator2 last2,
+                                               RandomAccessIterator3 result,
+                                               Compare comp)
+    {
+      return thrust::system::cuda::detail::merge_detail::merge(exec, first1, last1, first2, last2, result, comp);
+    }
+
+    __host__ __device__
+    static RandomAccessIterator3 sequential_path(execution_policy<DerivedPolicy> &,
+                                                 RandomAccessIterator1 first1,
+                                                 RandomAccessIterator1 last1,
+                                                 RandomAccessIterator2 first2,
+                                                 RandomAccessIterator2 last2,
+                                                 RandomAccessIterator3 result,
+                                                 Compare comp)
+    {
+      return thrust::merge(thrust::seq, first1, last1, first2, last2, result, comp);
+    }
+  };
+
+#if __BULK_HAS_CUDART__
+  return workaround::parallel_path(exec, first1, last1, first2, last2, result, comp);
+#else
+  return workaround::sequential_path(exec, first1, last1, first2, last2, result, comp);
+#endif
+} // end merge()
+
+
 } // end namespace detail
 } // end namespace cuda
 } // end namespace system
