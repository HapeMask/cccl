#include <unittest/unittest.h>
#include <thrust/merge.h>
#include <thrust/functional.h>
#include <thrust/sort.h>
#include <thrust/execution_policy.h>


template<typename ExecutionPolicy,
         typename Iterator1,
         typename Iterator2,
         typename Iterator3,
         typename Iterator4,
         typename Iterator5,
         typename Iterator6,
         typename Iterator7>
__global__
void merge_by_key_kernel(ExecutionPolicy exec,
                         Iterator1 keys_first1, Iterator1 keys_last1,
                         Iterator2 keys_first2, Iterator2 keys_last2,
                         Iterator3 values_first1,
                         Iterator4 values_first2,
                         Iterator5 keys_result,
                         Iterator6 values_result,
                         Iterator7 result)
{
  *result = thrust::merge_by_key(exec, keys_first1, keys_last1, keys_first2, keys_last2, values_first1, values_first2, keys_result, values_result);
}


<<<<<<< HEAD
template<typename T, typename ExecutionPolicy>
void TestMergeByKeyDevice(ExecutionPolicy exec, size_t n)
=======
void TestMergeByKeyDeviceSeq()
>>>>>>> cf50faa1
{
  thrust::device_vector<int> a_key(3), a_val(3), b_key(4), b_val(4);

  a_key[0] = 0;  a_key[1] = 2; a_key[2] = 4;
  a_val[0] = 13; a_val[1] = 7; a_val[2] = 42;

  b_key[0] = 0 ; b_key[1] = 3;  b_key[2] = 3; b_key[3] = 4;
  b_val[0] = 42; b_val[1] = 42; b_val[2] = 7; b_val[3] = 13;

  thrust::device_vector<int> ref_key(7), ref_val(7);
  ref_key[0] = 0; ref_val[0] = 13;
  ref_key[1] = 0; ref_val[1] = 42;
  ref_key[2] = 2; ref_val[2] = 7;
  ref_key[3] = 3; ref_val[3] = 42;
  ref_key[4] = 3; ref_val[4] = 7;
  ref_key[5] = 4; ref_val[5] = 42;
  ref_key[6] = 4; ref_val[6] = 13;

  thrust::device_vector<int> result_key(7), result_val(7);

  typedef typename thrust::device_vector<int>::iterator Iterator;

  thrust::device_vector<thrust::pair<Iterator,Iterator> > result_ends(1);

  merge_by_key_kernel<<<1,1>>>(a_key.begin(), a_key.end(),
                               b_key.begin(), b_key.end(),
                               a_val.begin(), b_val.begin(),
                               result_key.begin(),
                               result_val.begin(),
                               result_ends.begin());
  thrust::pair<Iterator,Iterator> ends = result_ends[0];

  ASSERT_EQUAL_QUIET(result_key.end(), ends.first);
  ASSERT_EQUAL_QUIET(result_val.end(), ends.second);
  ASSERT_EQUAL(ref_key, result_key);
  ASSERT_EQUAL(ref_val, result_val);
}
DECLARE_UNITTEST(TestMergeByKeyDeviceSeq);


void TestMergeByKeyCudaStreams()
{
  typedef thrust::device_vector<int> Vector;
  typedef typename Vector::iterator Iterator;

  Vector a_key(3), a_val(3), b_key(4), b_val(4);

  a_key[0] = 0;  a_key[1] = 2; a_key[2] = 4;
  a_val[0] = 13; a_val[1] = 7; a_val[2] = 42;

  b_key[0] = 0 ; b_key[1] = 3;  b_key[2] = 3; b_key[3] = 4;
  b_val[0] = 42; b_val[1] = 42; b_val[2] = 7; b_val[3] = 13;

  Vector ref_key(7), ref_val(7);
  ref_key[0] = 0; ref_val[0] = 13;
  ref_key[1] = 0; ref_val[1] = 42;
  ref_key[2] = 2; ref_val[2] = 7;
  ref_key[3] = 3; ref_val[3] = 42;
  ref_key[4] = 3; ref_val[4] = 7;
  ref_key[5] = 4; ref_val[5] = 42;
  ref_key[6] = 4; ref_val[6] = 13;

  Vector result_key(7), result_val(7);

  cudaStream_t s;
  cudaStreamCreate(&s);

<<<<<<< HEAD
    merge_by_key_kernel<<<1,1>>>(exec,
                                 d_a_keys.begin(), d_a_keys.end(),
                                 d_b_keys.begin(), d_b_keys.end(),
                                 d_a_vals.begin(),
                                 d_b_vals.begin(),
                                 d_result_keys.begin(),
                                 d_result_vals.begin(),
                                 d_end_vec.begin());
=======
  thrust::pair<Iterator,Iterator> ends =
    thrust::merge_by_key(thrust::cuda::par(s),
                         a_key.begin(), a_key.end(),
                         b_key.begin(), b_key.end(),
                         a_val.begin(), b_val.begin(),
                         result_key.begin(),
                         result_val.begin());
>>>>>>> cf50faa1

  cudaStreamSynchronize(s);

  ASSERT_EQUAL_QUIET(result_key.end(), ends.first);
  ASSERT_EQUAL_QUIET(result_val.end(), ends.second);
  ASSERT_EQUAL(ref_key, result_key);
  ASSERT_EQUAL(ref_val, result_val);

  cudaStreamDestroy(s);
}
<<<<<<< HEAD


template<typename T>
void TestMergeByKeyDeviceSeq(const size_t n)
{
  TestMergeByKeyDevice<T>(thrust::seq, n);
}
DECLARE_VARIABLE_UNITTEST(TestMergeByKeyDeviceSeq);


template<typename T>
void TestMergeByKeyDeviceDevice(const size_t n)
{
  TestMergeByKeyDevice<T>(thrust::device, n);
}
DECLARE_VARIABLE_UNITTEST(TestMergeByKeyDeviceDevice);
=======
DECLARE_UNITTEST(TestMergeByKeyCudaStreams);
>>>>>>> cf50faa1
<|MERGE_RESOLUTION|>--- conflicted
+++ resolved
@@ -27,12 +27,8 @@
 }
 
 
-<<<<<<< HEAD
-template<typename T, typename ExecutionPolicy>
-void TestMergeByKeyDevice(ExecutionPolicy exec, size_t n)
-=======
-void TestMergeByKeyDeviceSeq()
->>>>>>> cf50faa1
+template<typename ExecutionPolicy>
+void TestMergeByKeyDevice(ExecutionPolicy exec)
 {
   thrust::device_vector<int> a_key(3), a_val(3), b_key(4), b_val(4);
 
@@ -57,7 +53,8 @@
 
   thrust::device_vector<thrust::pair<Iterator,Iterator> > result_ends(1);
 
-  merge_by_key_kernel<<<1,1>>>(a_key.begin(), a_key.end(),
+  merge_by_key_kernel<<<1,1>>>(exec,
+                               a_key.begin(), a_key.end(),
                                b_key.begin(), b_key.end(),
                                a_val.begin(), b_val.begin(),
                                result_key.begin(),
@@ -70,7 +67,20 @@
   ASSERT_EQUAL(ref_key, result_key);
   ASSERT_EQUAL(ref_val, result_val);
 }
+
+
+void TestMergeByKeyDeviceSeq()
+{
+  TestMergeByKeyDevice(thrust::seq);
+}
 DECLARE_UNITTEST(TestMergeByKeyDeviceSeq);
+
+
+void TestMergeByKeyDeviceDevice()
+{
+  TestMergeByKeyDevice(thrust::device);
+}
+DECLARE_UNITTEST(TestMergeByKeyDeviceDevice);
 
 
 void TestMergeByKeyCudaStreams()
@@ -100,16 +110,6 @@
   cudaStream_t s;
   cudaStreamCreate(&s);
 
-<<<<<<< HEAD
-    merge_by_key_kernel<<<1,1>>>(exec,
-                                 d_a_keys.begin(), d_a_keys.end(),
-                                 d_b_keys.begin(), d_b_keys.end(),
-                                 d_a_vals.begin(),
-                                 d_b_vals.begin(),
-                                 d_result_keys.begin(),
-                                 d_result_vals.begin(),
-                                 d_end_vec.begin());
-=======
   thrust::pair<Iterator,Iterator> ends =
     thrust::merge_by_key(thrust::cuda::par(s),
                          a_key.begin(), a_key.end(),
@@ -117,7 +117,6 @@
                          a_val.begin(), b_val.begin(),
                          result_key.begin(),
                          result_val.begin());
->>>>>>> cf50faa1
 
   cudaStreamSynchronize(s);
 
@@ -128,23 +127,4 @@
 
   cudaStreamDestroy(s);
 }
-<<<<<<< HEAD
-
-
-template<typename T>
-void TestMergeByKeyDeviceSeq(const size_t n)
-{
-  TestMergeByKeyDevice<T>(thrust::seq, n);
-}
-DECLARE_VARIABLE_UNITTEST(TestMergeByKeyDeviceSeq);
-
-
-template<typename T>
-void TestMergeByKeyDeviceDevice(const size_t n)
-{
-  TestMergeByKeyDevice<T>(thrust::device, n);
-}
-DECLARE_VARIABLE_UNITTEST(TestMergeByKeyDeviceDevice);
-=======
 DECLARE_UNITTEST(TestMergeByKeyCudaStreams);
->>>>>>> cf50faa1
